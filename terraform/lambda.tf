--- conflicted
+++ resolved
@@ -59,19 +59,12 @@
   role             = aws_iam_role.lambda_role.arn
   handler          = "${var.transform_lambda}.lambda_handler"
   runtime          = "python3.12"
-<<<<<<< HEAD
-  timeout          = 120 
-=======
   timeout          = 120
 
->>>>>>> ec90974f
 
   s3_bucket        = aws_s3_bucket.code_bucket.bucket
   s3_key           = "${var.transform_lambda}/function.zip"
   
-  layers           = [aws_lambda_layer_version.dependencies.arn,
-                      "arn:aws:lambda:eu-west-2:336392948345:layer:AWSSDKPandas-Python312:12"]
-
   layers           = [aws_lambda_layer_version.dependencies.arn,
                       "arn:aws:lambda:eu-west-2:336392948345:layer:AWSSDKPandas-Python312:12"]
 
@@ -101,12 +94,8 @@
   role             = aws_iam_role.lambda_role.arn
   handler          = "${var.load_lambda}.lambda_handler"
   runtime          = "python3.12"
-<<<<<<< HEAD
-  timeout          = 120 
-=======
   timeout          = 120
 
->>>>>>> ec90974f
 
   s3_bucket        = aws_s3_bucket.code_bucket.bucket
   s3_key           = "${var.load_lambda}/function.zip"
@@ -114,13 +103,6 @@
   layers           = [aws_lambda_layer_version.dependencies.arn,
                       "arn:aws:lambda:eu-west-2:336392948345:layer:AWSSDKPandas-Python312:12"]
 
-<<<<<<< HEAD
-  layers           = [aws_lambda_layer_version.dependencies.arn,
-                      "arn:aws:lambda:eu-west-2:336392948345:layer:AWSSDKPandas-Python312:12"]
-
-  depends_on = [aws_s3_object.lambda_code]
-=======
->>>>>>> ec90974f
 
   depends_on = [aws_s3_object.lambda_code]
  
