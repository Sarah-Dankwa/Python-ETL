--- conflicted
+++ resolved
@@ -32,27 +32,4 @@
   alarm_actions             = ["arn:aws:sns:eu-west-2:590183674561:user-updates-topic"]
   actions_enabled           = true
   insufficient_data_actions = []
-<<<<<<< HEAD
-=======
 }
-
-
-// Create a SNS topic
-resource "aws_sns_topic" "extract_metric_alarm_updates" {
-  # name = "user-updates-topic"
-  name = "new-user-updates-topic"
-}
-
-// Create a new SNS topic
-# resource "aws_sns_topic" "transform_metric_alarm_updates" {
-#   name = "transform-user-updates-topic"
-# }
-
-//Create a SNS topic subscription
-resource "aws_sns_topic_subscription" "extract_metric_alarm_email_target" {
-  for_each  = toset(["mohan0501@gmail.com", "beveridgerr@gmail.com", "jess.marcell@gmail.com", "sarah_dankwa@hotmail.co.uk", "hanawang346@gmail.com"])
-  topic_arn = aws_sns_topic.extract_metric_alarm_updates.arn
-  protocol  = "email"
-  endpoint  = each.value
->>>>>>> e7d99037
-}