// Creating a terraform IAMS role for Lambda, cloudwatch and eventbridge
resource "aws_iam_role" "lambda_role" {
    name_prefix = "role-${var.extract_lambda}"
    assume_role_policy = <<EOF
    {
        "Version": "2012-10-17",
        "Statement": [
            {
                "Effect": "Allow",
                "Action": [
                    "sts:AssumeRole"
                ],
                "Principal":{
                    "Service": [
                        "lambda.amazonaws.com"
                    ]
                }
            }
        ]
    }
    EOF
}

// Set up terraform IAMS permissions for Lambda - Cloudwatch
// //The IAM Policy Document specifies the permissions required for extract Lambda to access cloudwatch
data "aws_iam_policy_document" "cw_document"{
    statement{
        effect = "Allow"
        actions = ["logs:CreateLogGroup"]
        resources = ["arn:aws:logs:${data.aws_region.current.name}:${data.aws_caller_identity.current.account_id}:*"]
    }
    statement {
      effect = "Allow"
      actions = ["logs:CreateLogStream","logs:PutLogEvents"]
      resources = ["arn:aws:logs:${data.aws_region.current.name}:${data.aws_caller_identity.current.account_id}:log-group:/aws/lambda/${var.extract_lambda}:*",
                    "arn:aws:logs:eu-west-2:590183674561:log-group:${aws_cloudwatch_log_group.alapin_extract_log_group.name}:*"]
    }
}

//Create the IAM policy using the cloud watch policy document
resource "aws_iam_policy" "cw_policy" {
    name_prefix = "cw-policy-${var.extract_lambda}"
    policy = data.aws_iam_policy_document.cw_document.json
}

# Attach the Policy to the Role
resource "aws_iam_role_policy_attachment" "name" {
    role = aws_iam_role.lambda_role.name
    policy_arn = aws_iam_policy.cw_policy.arn
  
}

//Set up terraform IAMS permissions for Lambda - S3
//The IAM Policy Document specifies the permissions required for Lambda to access s3
data "aws_iam_policy_document" "s3_document"{
    statement {

        effect = "Allow"
        actions = ["s3:PutObject",
                   "s3:GetObject",
                   "s3:ListBucket"]

        resources = [
            "${aws_s3_bucket.ingested_data_bucket.arn}/*",
            "${aws_s3_bucket.ingested_data_bucket.arn}"
        ]       
    }

}

//Create the IAM policy using the s3 policy document
resource "aws_iam_policy" "s3_policy" {
    name_prefix = "s3-policy-${var.extract_lambda}"
    policy = data.aws_iam_policy_document.s3_document.json
}

# Attach the Policy to the Role
resource "aws_iam_role_policy_attachment" "s3_policy_attachement" {
    role = aws_iam_role.lambda_role.name
    policy_arn = aws_iam_policy.s3_policy.arn
  
}


//Set up terraform IAMS permissions for Lambda - RDS - Needs a discussion on if we really need it or not
/*data "aws_iam_policy_document" "rds_document"{
    statement {data "aws_iam_policy_document" "s3_document"{

    }

resource "aws_iam_policy" "lambda_rds_policy"{
  name        = "LambdaRDSPolicy"
  policy = data.aws_iam_policy_document.rds_document.json

}

# Attach the Policy to the Role
resource "aws_iam_role_policy_attachment" "lambda_rds_attachment" {
  role       = aws_iam_role.lambda_role.name
  policy_arn = aws_iam_policy.lambda_rds_policy.arn
}
*/

//Set up terraform IAMS for Lamba - Secrets manager
//The IAM Policy Document specifies the permissions required for extract Lambda to access secret manager
data "aws_iam_policy_document" "secret_manager_document"{
    statement  {
      actions = [
        "secretsmanager:GetSecretValue"
      ]
      resources = ["arn:aws:secretsmanager:eu-west-2:590183674561:secret:totesys-database-1iOpWx",]
      effect = "Allow"
      sid = "AllowSecrets"
    }
}

//Create the IAM policy using the secret manager policy document
resource "aws_iam_policy" "secret_manager_policy" {
    name_prefix = "secretmanager-policy-${var.extract_lambda}"
    policy = data.aws_iam_policy_document.secret_manager_document.json
}

# Attach the Policy to the Lambda Role
resource "aws_iam_role_policy_attachment" "secret_manager_policy_attachement" {
    role = aws_iam_role.lambda_role.name
    policy_arn = aws_iam_policy.secret_manager_policy.arn
  
}

//Set up terraform IAM permissions for Cloudwatch - SNS
//The IAM Policy Document specifies the permissions required to create SNS topics and subscriptions
data "aws_iam_policy_document" "cloudwatch_sns_policy_document" {
  statement {
    effect = "Allow"

    actions = [
      "sns:Publish"
    ]

    resources = [
<<<<<<< HEAD
      "arn:aws:sns:eu-west-2:590183674561:user-updates-topic"
=======
      "arn:aws:sns:*:*:*"  #apply to all sns topics
>>>>>>> e7d99037
    ]
  }
}
//Create the IAM policy using the cloudwatch SNS policy document
resource "aws_iam_policy" "cloudwatch_sns_policy" {
  name        = "CloudWatchSNSPolicy"
  description = "IAM policy to allow CloudWatch to create and manage SNS topics and subscriptions"

  policy = data.aws_iam_policy_document.cloudwatch_sns_policy_document.json
}

// Creating a terraform IAMS role for cloudwatch
resource "aws_iam_role" "cloud_watch_role" {
    name = "cloudwatch_role"
    assume_role_policy = <<EOF
    {
        "Version": "2012-10-17",
        "Statement": [
            {
                "Effect": "Allow",
                "Action": [
                    "sts:AssumeRole"
                ],
                "Principal":{
                    "Service": [
                        "cloudwatch.amazonaws.com"
                    ]
                }
            }
        ]
    }
    EOF
}

# Attach the Policy to the Role
resource "aws_iam_role_policy_attachment" "cloudwatch_sns_policy_attachment" {
  role       = aws_iam_role.cloud_watch_role.name
  policy_arn = aws_iam_policy.cloudwatch_sns_policy.arn
}

// Creating a terraform IAMS role for step functions state machine
resource "aws_iam_role" "state_lambda_role" {
    name_prefix = "role-${var.state_machine_name}"
    assume_role_policy = <<EOF
    {
        "Version": "2012-10-17",
        "Statement": [
            {
                "Effect": "Allow",
                "Action": [
                    "sts:AssumeRole"
                ],
                "Principal":{
                    "Service": [
                        "states.amazonaws.com"
                    ]
                }
            }
        ]
    }
    EOF
}

//Set up terraform IAMS for Step Functions using Lambda
data "aws_iam_policy_document" "stepfunctions_lambda_policy_document" {
    statement {
            effect= "Allow"
            actions= [
                "lambda:InvokeFunction",
                "lambda:CreateLayerVersion",
                "lambda:DeleteLayerVersion"
            ]
            resources = [
                "arn:aws:lambda:${data.aws_region.current.name}:${data.aws_caller_identity.current.account_id}:function:${var.extract_lambda}",
                "arn:aws:lambda:${data.aws_region.current.name}:${data.aws_caller_identity.current.account_id}:function:${var.transform_lambda}",
                "arn:aws:lambda:${data.aws_region.current.name}:${data.aws_caller_identity.current.account_id}:function:${var.load_lambda}"
            ]
        }
}

//Create the IAM policy using the Step functions - Lambda policy document
resource "aws_iam_policy" "stepfunction_lambda_policy" {
  name        = "stepfunctionlambdaPolicy"

  policy = data.aws_iam_policy_document.stepfunctions_lambda_policy_document.json
}

# Attach the Policy to the step functions state machine assuming role
resource "aws_iam_role_policy_attachment" "stepfunction_lambda_policy_attachment" {
  role       = aws_iam_role.state_lambda_role.name
  policy_arn = aws_iam_policy.stepfunction_lambda_policy.arn
}

//Set up terraform IAMS for Eventbridge using Step Functions - one eventbridge for entire project(ETL)
data "aws_iam_policy_document" "eventbridge_step_functions_policy_document" {
    statement {
            actions= [
             "states:StartExecution"
             ]
            resources= [
                # "arn:aws:events:${data.aws_region.current.name}:${data.aws_caller_identity.current.account_id}:event-bus/*" #needs to update with step function name instead of *
                "arn:aws:states:${data.aws_region.current.name}:${data.aws_caller_identity.current.account_id}:stateMachine:${var.state_machine_name}"
            ]
            effect= "Allow"
        }

}

// Creating a terraform IAMS role for eventbridge
resource "aws_iam_role" "event_bridge_role" {
    name = "eventbridge_step_function_role"
    assume_role_policy = <<EOF
    {
        "Version": "2012-10-17",
        "Statement": [
            {
                "Effect": "Allow",
                "Action": [
                    "sts:AssumeRole"
                ],
                "Principal":{
                    "Service": [
                        "events.amazonaws.com"
                    ]
                }
            }
        ]
    }
    EOF
}

//Create the IAM policy using the Eventbridge - Step Functions policy document
resource "aws_iam_policy" "eventbridge_step_function_policy" {
  name        = "EventBridgeStepFunctionPolicy"
  policy = data.aws_iam_policy_document.eventbridge_step_functions_policy_document.json
}

# Attach the Policy to the Role
resource "aws_iam_role_policy_attachment" "eventbridge_step_function_policy_attachment" {
  role       = aws_iam_role.event_bridge_role.name
  policy_arn = aws_iam_policy.eventbridge_step_function_policy.arn

}

data "aws_iam_policy_document" "ssm_policy_document" {
	statement {
		actions = [
			"ssm:GetParameter",
            "ssm:PutParameter"
		]
		resources = [
			"arn:aws:ssm:eu-west-2:590183674561:parameter/latest-extract"
		]
	}
}

//Create the IAM policy using the ssm policy document
resource "aws_iam_policy" "ssm_policy" {
    name_prefix = "ssm-${var.extract_lambda}"
    policy = data.aws_iam_policy_document.ssm_policy_document.json
}

# Attach the SSM Policy to the lambda Role
resource "aws_iam_role_policy_attachment" "ssm_attachement" {
    role = aws_iam_role.lambda_role.name
    policy_arn = aws_iam_policy.ssm_policy.arn
  

}<|MERGE_RESOLUTION|>--- conflicted
+++ resolved
@@ -138,11 +138,8 @@
     ]
 
     resources = [
-<<<<<<< HEAD
-      "arn:aws:sns:eu-west-2:590183674561:user-updates-topic"
-=======
-      "arn:aws:sns:*:*:*"  #apply to all sns topics
->>>>>>> e7d99037
+      "arn:aws:sns:eu-west-2:590183674561:*"  #apply to all sns topics in specified region
+
     ]
   }
 }
