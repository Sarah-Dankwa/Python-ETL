// Creating a terraform IAMS role for Lambda, cloudwatch and eventbridge
resource "aws_iam_role" "lambda_role" {
    name_prefix = "role-${var.extract_lambda}"
    assume_role_policy = <<EOF
    {
        "Version": "2012-10-17",
        "Statement": [
            {
                "Effect": "Allow",
                "Action": [
                    "sts:AssumeRole"
                ],
                "Principal":{
                    "Service": [
                        "lambda.amazonaws.com"
                    ]
                }
            }
        ]
    }
    EOF
}

// Set up terraform IAMS permissions for Lambda - Cloudwatch
// //The IAM Policy Document specifies the permissions required for extract Lambda to access cloudwatch
data "aws_iam_policy_document" "cw_document"{
    statement{
        effect = "Allow"
        actions = ["logs:CreateLogGroup"]
        resources = ["arn:aws:logs:${data.aws_region.current.name}:${data.aws_caller_identity.current.account_id}:*"]
    }
    statement {
      effect = "Allow"
      actions = ["logs:CreateLogStream","logs:PutLogEvents"]
      resources = ["arn:aws:logs:${data.aws_region.current.name}:${data.aws_caller_identity.current.account_id}:log-group:/aws/lambda/${var.extract_lambda}:*"]
    }
}

//Create the IAM policy using the cloud watch policy document
resource "aws_iam_policy" "cw_policy" {
    name_prefix = "cw-policy-${var.extract_lambda}"
    policy = data.aws_iam_policy_document.cw_document.json
}

# Attach the Policy to the Role
resource "aws_iam_role_policy_attachment" "name" {
    role = aws_iam_role.lambda_role.name
    policy_arn = aws_iam_policy.cw_policy.arn
  
}

//Set up terraform IAMS permissions for Lambda - S3
//The IAM Policy Document specifies the permissions required for Lambda to access s3
data "aws_iam_policy_document" "s3_document"{
    statement {

        actions = ["s3:PutObject"]

        resources = [
            "${aws_s3_bucket.ingested_data_bucket.arn}/*",
        ]       
    }

}

//Create the IAM policy using the s3 policy document
resource "aws_iam_policy" "s3_policy" {
    name_prefix = "s3-policy-${var.extract_lambda}"
    policy = data.aws_iam_policy_document.s3_document.json
}

# Attach the Policy to the Role
resource "aws_iam_role_policy_attachment" "s3_policy_attachement" {
    role = aws_iam_role.lambda_role.name
    policy_arn = aws_iam_policy.s3_policy.arn
  
}


//Set up terraform IAMS permissions for Lambda - RDS - Needs a discussion on if we really need it or not
/*data "aws_iam_policy_document" "rds_document"{
    statement {data "aws_iam_policy_document" "s3_document"{

    }

resource "aws_iam_policy" "lambda_rds_policy"{
  name        = "LambdaRDSPolicy"
  policy = data.aws_iam_policy_document.rds_document.json

}

# Attach the Policy to the Role
resource "aws_iam_role_policy_attachment" "lambda_rds_attachment" {
  role       = aws_iam_role.lambda_role.name
  policy_arn = aws_iam_policy.lambda_rds_policy.arn
}
*/

//Set up terraform IAMS for Lamba - Secrets manager
//The IAM Policy Document specifies the permissions required for extract Lambda to access secret manager
data "aws_iam_policy_document" "secret_manager_document"{
    statement  {
      actions = [
        "secretsmanager:GetSecretValue"
      ]
      resources = ["arn:aws:secretsmanager:eu-west-2:590183674561:secret:totesys-database-1iOpWx",]
      effect = "Allow"
      sid = "AllowSecrets"
    }
}

//Create the IAM policy using the secret manager policy document
resource "aws_iam_policy" "secret_manager_policy" {
    name_prefix = "secretmanager-policy-${var.extract_lambda}"
    policy = data.aws_iam_policy_document.secret_manager_document.json
}

# Attach the Policy to the Lambda Role
resource "aws_iam_role_policy_attachment" "secret_manager_policy_attachement" {
    role = aws_iam_role.lambda_role.name
    policy_arn = aws_iam_policy.secret_manager_policy.arn
  
}

//Set up terraform IAM permissions for Cloudwatch - SNS
//The IAM Policy Document specifies the permissions required to create SNS topics and subscriptions
data "aws_iam_policy_document" "cloudwatch_sns_policy_document" {
  statement {
    effect = "Allow"

    actions = [
      "sns:CreateTopic",
      "sns:Subscribe",
      "sns:Publish",
      "sns:DeleteTopic"
    ]

    resources = [
      "arn:aws:sns:*:*:*"
    ]
  }
}
//Create the IAM policy using the cloudwatch SNS policy document
resource "aws_iam_policy" "cloudwatch_sns_policy" {
  name        = "CloudWatchSNSPolicy"
  description = "IAM policy to allow CloudWatch to create and manage SNS topics and subscriptions"

  policy = data.aws_iam_policy_document.cloudwatch_sns_policy_document.json
}

// Creating a terraform IAMS role for cloudwatch
resource "aws_iam_role" "cloud_watch_role" {
    name = "cloudwatch_role"
    assume_role_policy = <<EOF
    {
        "Version": "2012-10-17",
        "Statement": [
            {
                "Effect": "Allow",
                "Action": [
                    "sts:AssumeRole"
                ],
                "Principal":{
                    "Service": [
                        "cloudwatch.amazonaws.com"
                    ]
                }
            }
        ]
    }
    EOF
}

# Attach the Policy to the Role
resource "aws_iam_role_policy_attachment" "cloudwatch_sns_policy_attachment" {
  role       = aws_iam_role.cloud_watch_role.name
  policy_arn = aws_iam_policy.cloudwatch_sns_policy.arn
}


//Set up terraform IAMS for Step Functions - Lambda
data "aws_iam_policy_document" "stepfunctions_lambda_policy_document" {
    statement {
            effect= "Allow"
            actions= [
                "lambda:InvokeFunction"
            ]
            resources = [
                "arn:aws:lambda:${data.aws_region.current.name}:${data.aws_caller_identity.current.account_id}:function:${var.extract_lambda}"
            ]
        }
}

//Create the IAM policy using the Step functions - Lambda policy document
resource "aws_iam_policy" "stepfunction_lambda_policy" {
  name        = "stepfunctionlambdaPolicy"

  policy = data.aws_iam_policy_document.stepfunctions_lambda_policy_document.json
}

# Attach the Policy to the Role
resource "aws_iam_role_policy_attachment" "stepfunction_lambda_policy_attachment" {
  role       = aws_iam_role.lambda_role.name
  policy_arn = aws_iam_policy.stepfunction_lambda_policy.arn
}

//Set up terraform IAMS for Eventbridge - Step Functions - one eventbridge for entire project(ETL)
data "aws_iam_policy_document" "eventbridge_step_functions_policy_document" {
    statement {
            actions= [
             "states:StartExecution"
             ]
            resources= [
                "arn:aws:events:${data.aws_region.current.name}:${data.aws_caller_identity.current.account_id}:event-bus/*" #needs to update with step function name instead of *
            ]
            effect= "Allow"
        }

}

// Creating a terraform IAMS role for eventbridge
resource "aws_iam_role" "event_bridge_role" {
    name = "eventbridge_step_function_role"
    assume_role_policy = <<EOF
    {
        "Version": "2012-10-17",
        "Statement": [
            {
                "Effect": "Allow",
                "Action": [
                    "sts:AssumeRole"
                ],
                "Principal":{
                    "Service": [
                        "events.amazonaws.com"
                    ]
                }
            }
        ]
    }
    EOF
}

//Create the IAM policy using the Eventbridge - Step Functions policy document
resource "aws_iam_policy" "eventbridge_step_function_policy" {
  name        = "EventBridgeStepFunctionPolicy"
  policy = data.aws_iam_policy_document.eventbridge_step_functions_policy_document.json
}

# Attach the Policy to the Role
resource "aws_iam_role_policy_attachment" "eventbridge_step_function_policy_attachment" {
  role       = aws_iam_role.event_bridge_role.name
  policy_arn = aws_iam_policy.eventbridge_step_function_policy.arn
<<<<<<< HEAD
=======
}

data "aws_iam_policy_document" "ssm_policy_document" {
	statement {
		actions = [
			"ssm:GetParameter",
            "ssm:PutParamater"
		]
		resources = [
			"arn:aws:ssm:eu-west-2:590183674561:parameter/latest-extract"
		]
	}
}

//Create the IAM policy using the ssm policy document
resource "aws_iam_policy" "ssm_policy" {
    name_prefix = "ssm-${var.extract_lambda}"
    policy = data.aws_iam_policy_document.ssm_policy_document.json
}

# Attach the SSM Policy to the lambda Role
resource "aws_iam_role_policy_attachment" "ssm_attachement" {
    role = aws_iam_role.lambda_role.name
    policy_arn = aws_iam_policy.ssm_policy.arn
  
>>>>>>> fbb5d417
}<|MERGE_RESOLUTION|>--- conflicted
+++ resolved
@@ -251,8 +251,7 @@
 resource "aws_iam_role_policy_attachment" "eventbridge_step_function_policy_attachment" {
   role       = aws_iam_role.event_bridge_role.name
   policy_arn = aws_iam_policy.eventbridge_step_function_policy.arn
-<<<<<<< HEAD
-=======
+
 }
 
 data "aws_iam_policy_document" "ssm_policy_document" {
@@ -278,5 +277,5 @@
     role = aws_iam_role.lambda_role.name
     policy_arn = aws_iam_policy.ssm_policy.arn
   
->>>>>>> fbb5d417
+
 }