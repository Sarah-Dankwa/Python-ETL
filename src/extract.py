--- conflicted
+++ resolved
@@ -1,10 +1,3 @@
-<<<<<<< HEAD
-def lambda_handler(event, context):
-    return {
-        'statusCode': 200,
-        'body': 'Hello test lambda!'
-    }
-=======
 from pg8000.native import Connection, identifier, literal
 from botocore.exceptions import ClientError
 import boto3
@@ -161,9 +154,3 @@
 
  
  
-
-
-
-
-
->>>>>>> 4ca10136
